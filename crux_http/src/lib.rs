--- conflicted
+++ resolved
@@ -3,17 +3,11 @@
 //!
 //!
 
-<<<<<<< HEAD
-use crux_core::{capability::CapabilityContext, Capability};
-use http::Method;
-=======
 use crux_core::{
     capability::{CapabilityContext, Operation},
     Capability,
 };
-use derive_more::Display;
-use serde::{Deserialize, Serialize};
->>>>>>> 038eae70
+use http::Method;
 use url::Url;
 
 mod client;
@@ -29,7 +23,6 @@
 // TODO: Think about this Result re-export.
 pub use http_types::{self as http, Error, Result};
 
-<<<<<<< HEAD
 pub use self::{
     config::Config,
     request::Request,
@@ -41,11 +34,6 @@
 pub use self::{effect::HttpRequest, effect::HttpResponse};
 
 use client::Client;
-=======
-impl Operation for HttpRequest {
-    type Output = HttpResponse;
-}
->>>>>>> 038eae70
 
 pub struct Http<Ev> {
     context: CapabilityContext<effect::HttpRequest, Ev>,
