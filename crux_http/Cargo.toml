--- conflicted
+++ resolved
@@ -10,27 +10,17 @@
 keywords.workspace = true
 
 [dependencies]
-<<<<<<< HEAD
-anyhow = "1.0.66"
+anyhow.workspace = true
 async-trait = "0.1.59"
-bcs = "0.1.4"
-crux_core = { version = "0.1", path = "../crux_core" }
+bcs.workspace = true
+crux_core = { version = "0.2", path = "../crux_core" }
 derive_more = "0.99.17"
 futures-util = "0.3"
 http-types = { version = "2.12", no-default-features = true }
-pin-project-lite = "0.2"
-serde = { version = "1.0.148", features = ["derive"] }
-serde_json = "1.0.89"
-url = "2.3.1"
-=======
-anyhow.workspace = true
-bcs.workspace = true
-crux_core = { version = "0.2", path = "../crux_core" }
-derive_more = "0.99.17"
+pin-project-lite = "0.2.9"
 serde = { workspace = true, features = ["derive"] }
 serde_json = "1.0.91"
 url = "2.3.1"
 
 [dev-dependencies]
-crux_macros = { version = "0.1", path = "../crux_macros" }
->>>>>>> a5132a9c
+crux_macros = { version = "0.1", path = "../crux_macros" }