use crate::capabilities::sse::ServerSentEvents;
use chrono::{DateTime, NaiveDateTime, Utc};
use crux_core::render::Render;
use crux_http::Http;
use crux_macros::Effect;
use serde::{Deserialize, Serialize};
use url::Url;

const API_URL: &str = "https://crux-counter.fly.dev";

#[derive(Default)]
pub struct Model {
    count: Counter,
    confirmed: Option<bool>,
}

#[derive(Serialize, Deserialize, Debug)]
pub struct ViewModel {
    pub text: String,
    pub confirmed: bool,
}

#[derive(Serialize, Deserialize, Debug, PartialEq, Eq)]
pub enum Event {
    // events from the shell
    Get,
    Increment,
    Decrement,
    StartWatch,

    // events local to the core
    #[serde(skip)]
    Set(crux_http::Result<crux_http::Response<Counter>>),
    WatchUpdate(Counter),
}

#[derive(Effect)]
pub struct Capabilities {
    pub http: Http<Event>,
    pub render: Render<Event>,
    pub sse: ServerSentEvents<Event>,
}

#[derive(Serialize, Deserialize, Default, Debug, PartialEq, Eq)]
pub struct Counter {
    value: isize,
    updated_at: i64,
}

#[derive(Default)]
pub struct App;

impl crux_core::App for App {
    type Model = Model;
    type Event = Event;
    type ViewModel = ViewModel;
    type Capabilities = Capabilities;

    fn update(&self, msg: Self::Event, model: &mut Self::Model, caps: &Self::Capabilities) {
        match msg {
            Event::Get => {
                caps.http.get(API_URL).expect_json().send(Event::Set);
            }
            Event::Set(Ok(mut counter)) => {
                model.count = counter.take_body().unwrap();
                model.confirmed = Some(true);
                caps.render.render();
            }
            Event::Set(Err(_)) => {
                panic!("Oh no something went wrong");
            }
            Event::Increment => {
                // optimistic update
                model.count.value += 1;
                model.confirmed = Some(false);
                caps.render.render();

                // real update
                let base = Url::parse(API_URL).unwrap();
                let url = base.join("/inc").unwrap();
                caps.http.post(url.as_str()).expect_json().send(Event::Set);
            }
            Event::Decrement => {
                // optimistic update
                model.count.value -= 1;
                model.confirmed = Some(false);
                caps.render.render();

                // real update
                let base = Url::parse(API_URL).unwrap();
                let url = base.join("/dec").unwrap();
                caps.http.post(url.as_str()).expect_json().send(Event::Set);
            }
            Event::StartWatch => {
                let base = Url::parse(API_URL).unwrap();
                let url = base.join("/sse").unwrap();
                caps.sse.get_json(url.as_str(), Event::WatchUpdate);
            }
            Event::WatchUpdate(count) => {
                model.count = count;
                model.confirmed = Some(true);
                caps.render.render();
            }
        }
    }

    fn view(&self, model: &Self::Model) -> Self::ViewModel {
        let updated_at = DateTime::<Utc>::from_utc(
            NaiveDateTime::from_timestamp_millis(model.count.updated_at).unwrap(),
            Utc,
        ); // .format("updated at %H:%M:%S");

        let suffix = match model.confirmed {
            Some(true) => format!(" ({updated_at})"),
            Some(false) => " (pending)".to_string(),
            None => "".to_string(),
        };

        Self::ViewModel {
            text: model.count.value.to_string() + &suffix,
            confirmed: model.confirmed.unwrap_or(false),
        }
    }
}

#[cfg(test)]
mod tests {
    use assert_let_bind::assert_let;

    use super::{App, Event, Model};
    use crate::capabilities::sse::SseRequest;
    use crate::{Counter, Effect};
<<<<<<< HEAD
    use crux_core::{assert_effect, testing::AppTester};
=======
    use crux_core::testing::AppTester;
>>>>>>> 96be6d34
    use crux_http::{
        protocol::{HttpRequest, HttpResponse},
        testing::ResponseBuilder,
    };

    #[test]
    fn get_counter() {
        let app = AppTester::<App, _>::default();
        let mut model = Model::default();

        let mut update = app.update(Event::Get, &mut model);

        assert_let!(Effect::Http(request), &mut update.effects[0]);
        let actual = &request.operation;
        let expected = &HttpRequest {
            method: "GET".to_string(),
            url: "https://crux-counter.fly.dev/".to_string(),
            headers: vec![],
<<<<<<< HEAD
=======
            body: vec![],
>>>>>>> 96be6d34
        };

        assert_eq!(actual, expected);

        let response = HttpResponse {
            status: 200,
            body: serde_json::to_vec(&Counter {
                value: 1,
                updated_at: 1,
            })
            .unwrap(),
        };
        let update = app.resolve(request, response).expect("an update");

        let actual = update.events;
        let expected = vec![Event::new_set(1, 1)];
        assert_eq!(actual, expected);
    }

    #[test]
    fn set_counter() {
        let app = AppTester::<App, _>::default();
        let mut model = Model::default();

        let update = app.update(Event::new_set(1, 1), &mut model);

<<<<<<< HEAD
        assert_effect!(update, Effect::Render(_));
=======
        assert!(matches!(&update.effects[0], Effect::Render(_)));
>>>>>>> 96be6d34

        let actual = model.count.value;
        let expected = 1;
        assert_eq!(actual, expected);

        let actual = model.confirmed;
        let expected = Some(true);
        assert_eq!(actual, expected);
    }

    #[test]
    fn increment_counter() {
        let app = AppTester::<App, _>::default();
        let mut model = Model::default();

        let mut update = app.update(Event::Increment, &mut model);

<<<<<<< HEAD
        assert_effect!(update, Effect::Render(_));
=======
        assert!(matches!(&update.effects[0], Effect::Render(_)));
>>>>>>> 96be6d34

        let actual = model.count.value;
        let expected = 1;
        assert_eq!(actual, expected);

        let actual = model.confirmed;
        let expected = Some(false);
        assert_eq!(actual, expected);

        assert_let!(Effect::Http(request), &mut update.effects[1]);
        let expected = &HttpRequest {
            method: "POST".to_string(),
            url: "https://crux-counter.fly.dev/inc".to_string(),
            headers: vec![],
<<<<<<< HEAD
=======
            body: vec![],
>>>>>>> 96be6d34
        };
        let actual = &request.operation;

        assert_eq!(actual, expected);

        let response = HttpResponse {
            status: 200,
            body: serde_json::to_vec(&Counter {
                value: 1,
                updated_at: 1,
            })
            .unwrap(),
        };

        let update = app.resolve(request, response).expect("Update to succeed");

        let actual = update.events;
        let expected = vec![Event::new_set(1, 1)];
        assert_eq!(actual, expected);
    }

    #[test]
    fn decrement_counter() {
        let app = AppTester::<App, _>::default();
        let mut model = Model::default();

        let mut update = app.update(Event::Decrement, &mut model);

<<<<<<< HEAD
        assert_effect!(update, Effect::Render(_));
=======
        let actual = &update.effects[0];
        assert!(matches!(actual, Effect::Render(_)));
>>>>>>> 96be6d34

        let actual = model.count.value;
        let expected = -1;
        assert_eq!(actual, expected);

        let actual = model.confirmed;
        let expected = Some(false);
        assert_eq!(actual, expected);

        assert_let!(Effect::Http(request), &mut update.effects[1]);
        let actual = request.operation.clone();
        let expected = HttpRequest {
            method: "POST".to_string(),
            url: "https://crux-counter.fly.dev/dec".to_string(),
            headers: vec![],
<<<<<<< HEAD
=======
            body: vec![],
>>>>>>> 96be6d34
        };
        assert_eq!(actual, expected);

        let response = HttpResponse {
            status: 200,
            body: serde_json::to_vec(&Counter {
                value: -1,
                updated_at: 1,
            })
            .unwrap(),
        };

        let update = app.resolve(request, response).expect("a successful update");

        let actual = update.events;
        let expected = vec![Event::new_set(-1, 1)];
        assert_eq!(actual, expected);
    }

    #[test]
    fn get_sse() {
        let app = AppTester::<App, _>::default();
        let mut model = Model::default();

        let update = app.update(Event::StartWatch, &mut model);

        assert_let!(Effect::ServerSentEvents(request), &update.effects[0]);
        let actual = &request.operation;
        let expected = &SseRequest {
            url: "https://crux-counter.fly.dev/sse".to_string(),
        };

        assert_eq!(actual, expected);
    }

    #[test]
    fn set_sse() {
        let app = AppTester::<App, _>::default();
        let mut model = Model::default();

        let count = Counter {
            value: 1,
            updated_at: 1,
        };
        let event = Event::WatchUpdate(count);

        let update = app.update(event, &mut model);

<<<<<<< HEAD
        assert_effect!(update, Effect::Render(_));
=======
        assert_let!(Effect::Render(_), &update.effects[0]);
>>>>>>> 96be6d34

        let actual = model.count.value;
        let expected = 1;
        assert_eq!(actual, expected);

        let actual = model.confirmed;
        let expected = Some(true);
        assert_eq!(actual, expected);
    }

    impl Event {
        fn new_set(value: isize, updated_at: i64) -> Event {
            let response = ResponseBuilder::ok()
                .body(Counter { value, updated_at })
                .build();

            Event::Set(Ok(response))
        }
    }
}<|MERGE_RESOLUTION|>--- conflicted
+++ resolved
@@ -130,11 +130,7 @@
     use super::{App, Event, Model};
     use crate::capabilities::sse::SseRequest;
     use crate::{Counter, Effect};
-<<<<<<< HEAD
     use crux_core::{assert_effect, testing::AppTester};
-=======
-    use crux_core::testing::AppTester;
->>>>>>> 96be6d34
     use crux_http::{
         protocol::{HttpRequest, HttpResponse},
         testing::ResponseBuilder,
@@ -153,10 +149,7 @@
             method: "GET".to_string(),
             url: "https://crux-counter.fly.dev/".to_string(),
             headers: vec![],
-<<<<<<< HEAD
-=======
             body: vec![],
->>>>>>> 96be6d34
         };
 
         assert_eq!(actual, expected);
@@ -183,11 +176,7 @@
 
         let update = app.update(Event::new_set(1, 1), &mut model);
 
-<<<<<<< HEAD
         assert_effect!(update, Effect::Render(_));
-=======
-        assert!(matches!(&update.effects[0], Effect::Render(_)));
->>>>>>> 96be6d34
 
         let actual = model.count.value;
         let expected = 1;
@@ -205,11 +194,7 @@
 
         let mut update = app.update(Event::Increment, &mut model);
 
-<<<<<<< HEAD
         assert_effect!(update, Effect::Render(_));
-=======
-        assert!(matches!(&update.effects[0], Effect::Render(_)));
->>>>>>> 96be6d34
 
         let actual = model.count.value;
         let expected = 1;
@@ -224,10 +209,7 @@
             method: "POST".to_string(),
             url: "https://crux-counter.fly.dev/inc".to_string(),
             headers: vec![],
-<<<<<<< HEAD
-=======
             body: vec![],
->>>>>>> 96be6d34
         };
         let actual = &request.operation;
 
@@ -256,12 +238,7 @@
 
         let mut update = app.update(Event::Decrement, &mut model);
 
-<<<<<<< HEAD
         assert_effect!(update, Effect::Render(_));
-=======
-        let actual = &update.effects[0];
-        assert!(matches!(actual, Effect::Render(_)));
->>>>>>> 96be6d34
 
         let actual = model.count.value;
         let expected = -1;
@@ -277,10 +254,7 @@
             method: "POST".to_string(),
             url: "https://crux-counter.fly.dev/dec".to_string(),
             headers: vec![],
-<<<<<<< HEAD
-=======
             body: vec![],
->>>>>>> 96be6d34
         };
         assert_eq!(actual, expected);
 
@@ -329,11 +303,7 @@
 
         let update = app.update(event, &mut model);
 
-<<<<<<< HEAD
-        assert_effect!(update, Effect::Render(_));
-=======
         assert_let!(Effect::Render(_), &update.effects[0]);
->>>>>>> 96be6d34
 
         let actual = model.count.value;
         let expected = 1;
